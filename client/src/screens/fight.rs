--- conflicted
+++ resolved
@@ -1,24 +1,18 @@
 use bevy::prelude::*;
 use bevy_gltf_animation::prelude::GltfSceneRoot;
 use super::{Screen, despawn_scene};
-<<<<<<< HEAD
 use crate::assets::ModelAssets;
 use crate::systems::character_controller::CharacterControllerBundle;
 use avian3d::prelude::{Collider, ColliderConstructor, ColliderConstructorHierarchy, Friction, GravityScale, Restitution, RigidBody};
 use bevy_enhanced_input::prelude::Actions;
-=======
-use crate::assets::{ModelAssets, FontAssets, UiAssets};
-use crate::systems::character_controller::CharacterControllerBundle;
-use avian3d::prelude::{Friction, Restitution, GravityScale, ColliderConstructorHierarchy, ColliderConstructor, RigidBody};
-use bevy_enhanced_input::prelude::Actions;
-use crate::ui::widgets::{player_hud_widget, HudPosition};
->>>>>>> 0f20cc4d
 
 // ===== PLUGIN SETUP =====
 
 pub(super) fn plugin(app: &mut App) {
     app.add_systems(OnEnter(Screen::FightScene), spawn_fight_scene)
         .add_systems(OnExit(Screen::FightScene), despawn_scene::<FightScene>)
+        .add_systems(Update, handle_fight_input.run_if(in_state(Screen::FightScene)))
+        .add_systems(Update, camera_follow_fight_player.run_if(in_state(Screen::FightScene)));
         .add_systems(Update, handle_fight_input.run_if(in_state(Screen::FightScene)))
         .add_systems(Update, camera_follow_fight_player.run_if(in_state(Screen::FightScene)));
 }
@@ -34,6 +28,15 @@
     });
 
     // Spawn the dungeon model (match gameplay environment)
+fn spawn_fight_scene(mut commands: Commands, assets: Res<ModelAssets>, ui_assets: Res<crate::assets::UiAssets>, font_assets: Res<crate::assets::FontAssets>) {
+    // Set up ambient light (match gameplay)
+    commands.insert_resource(AmbientLight {
+        color: Color::srgb_u8(68, 71, 88),
+        brightness: 120.0,
+        ..default()
+    });
+
+    // Spawn the dungeon model (match gameplay environment)
     commands.spawn((
         Name::new("Fight Dungeon"),
         SceneRoot(assets.dungeon.clone()),
@@ -44,18 +47,32 @@
         },
         ColliderConstructorHierarchy::new(ColliderConstructor::TrimeshFromMesh),
         RigidBody::Static,
+        Name::new("Fight Dungeon"),
+        SceneRoot(assets.dungeon.clone()),
+        Transform {
+            translation: Vec3::new(0.0, -1.5, 0.0),
+            rotation: Quat::from_rotation_y(-core::f32::consts::PI * 0.5),
+            scale: Vec3::splat(7.5),
+        },
+        ColliderConstructorHierarchy::new(ColliderConstructor::TrimeshFromMesh),
+        RigidBody::Static,
         FightScene,
     ));
 
     // Add directional light (match gameplay)
-    commands.spawn((
+    // Add directional light (match gameplay)
+    commands.spawn((
+        Name::new("Directional Light"),
         Name::new("Directional Light"),
         DirectionalLight {
             illuminance: 80_000.0,
+            illuminance: 80_000.0,
             shadows_enabled: true,
             ..default()
         },
         Transform::from_rotation(Quat::from_euler(
+            EulerRot::XYZ,
+            -std::f32::consts::FRAC_PI_3,
             EulerRot::XYZ,
             -std::f32::consts::FRAC_PI_3,
             std::f32::consts::FRAC_PI_4,
@@ -70,11 +87,7 @@
             Name::new("Fight Player"),
             GltfSceneRoot::new(assets.player.clone()),
             Transform {
-<<<<<<< HEAD
                 translation: Vec3::new(5.0, 2.0, -10.0),
-=======
-                translation: Vec3::new(0.0, 2.0, 0.0),
->>>>>>> 0f20cc4d
                 scale: Vec3::splat(4.0),
                 ..default()
             },
@@ -88,15 +101,12 @@
         .observe(crate::systems::character_controller::setup_idle_animation);
 
     // Spawn the enemy model at the opposite end (unchanged)
+    // Spawn the enemy model at the opposite end (unchanged)
     commands.spawn((
         Name::new("Fight Enemy"),
         SceneRoot(assets.enemy.clone()),
         Transform {
-<<<<<<< HEAD
             translation: Vec3::new(5.0, -1.65, 0.0),
-=======
-            translation: Vec3::new(0.0, 0.0, 4.0),
->>>>>>> 0f20cc4d
             rotation: Quat::from_rotation_y(std::f32::consts::PI),
             scale: Vec3::splat(4.0),
             ..default()
@@ -129,6 +139,26 @@
         },
         FightScene,
     )).with_children(|parent| {
+        // Health bars row
+        // Use player_hud_widget for both player and enemy
+        parent.spawn(crate::ui::widgets::player_hud_widget(
+            ui_assets.player_avatar.clone(),
+            "Player",
+            2, // example level
+            (80, 100), // example health
+            (50, 100), // example xp
+            font_assets.rajdhani_bold.clone(),
+            crate::ui::widgets::HudPosition::Left,
+        ));
+        parent.spawn(crate::ui::widgets::player_hud_widget(
+            ui_assets.enemy_avatar.clone(),
+            "Enemy",
+            3, // example level
+            (120, 150), // example health
+            (90, 100), // example xp
+            font_assets.rajdhani_medium.clone(),
+            crate::ui::widgets::HudPosition::Right,
+        ));
         // Health bars row
         // Use player_hud_widget for both player and enemy
         parent.spawn(crate::ui::widgets::player_hud_widget(
@@ -196,26 +226,6 @@
     }
 }
 
-<<<<<<< HEAD
-=======
-fn spawn_fight_huds(
-    mut commands: Commands,
-    font_assets: Res<FontAssets>,
-    ui_assets: Res<UiAssets>,
-) {
-    // Example values, replace with actual player/enemy data
-    let player_avatar = ui_assets.player_avatar.clone();
-    let enemy_avatar = ui_assets.enemy_avatar.clone();
-    let font = font_assets.rajdhani_bold.clone();
-
-    // Player HUD (top left)
-    commands.spawn(player_hud_widget(player_avatar, "Player", 2, (105, 115), (80, 100), font.clone(), HudPosition::Left));
-
-    // Enemy HUD (top right)
-    commands.spawn(player_hud_widget(enemy_avatar, "Enemy", 3, (120, 120), (90, 100), font, HudPosition::Right));
-}
-
->>>>>>> 0f20cc4d
 // ===== SCENE MARKER =====
 
 #[derive(Component, Default, Clone)]
