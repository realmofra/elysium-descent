--- conflicted
+++ resolved
@@ -50,17 +50,10 @@
     #[asset(path = "images/collectibles/book.png")]
     pub book: Handle<Image>,
 
-<<<<<<< HEAD
     #[asset(path = "avatars/player.png")]
     pub player_avatar: Handle<Image>,
 
     #[asset(path = "avatars/enemy.png")]
-=======
-    #[asset(path = "avatars/player.jpeg")]
-    pub player_avatar: Handle<Image>,
-
-    #[asset(path = "avatars/enemy.jpeg")]
->>>>>>> 0f20cc4d
     pub enemy_avatar: Handle<Image>,
 }
 
@@ -101,6 +94,8 @@
 
     #[asset(path = "models/dungeon.glb#Scene0")]
     pub dungeon: Handle<Scene>,
+    #[asset(path = "models/dungeon.glb#Scene0")]
+    pub dungeon: Handle<Scene>,
 
     #[asset(path = "models/enemy.glb#Scene0")]
     pub enemy: Handle<Scene>,
