--- conflicted
+++ resolved
@@ -3,10 +3,12 @@
 use bevy::ecs::relationship::{RelatedSpawnerCommands, Relationship};
 use crate::ui::styles::ElysiumDescentColorPalette;
 use bevy::prelude::{BackgroundColor, Val};
+use bevy::prelude::{BackgroundColor, Val};
 
 pub fn label_widget(window_height: f32, font: Handle<Font>, text: impl Into<String> + Clone) -> impl Bundle {
     (
         Node {
+            width: Val::Percent(100.0),
             width: Val::Percent(100.0),
             height: Val::Percent(20.0),
             justify_content: JustifyContent::Center,
@@ -163,85 +165,6 @@
     });
 }
 
-<<<<<<< HEAD
-=======
-pub fn health_bar_widget(
-    avatar: Handle<Image>,
-    name: &str,
-    current: u32,
-    max: u32,
-    bar_color: Color,
-    font: Handle<Font>,
-) -> impl Bundle {
-    let health_percent = current as f32 / max as f32;
-    (
-        Node {
-            width: Val::Px(340.0),
-            height: Val::Px(64.0),
-            position_type: PositionType::Relative,
-            justify_content: JustifyContent::FlexStart,
-            align_items: AlignItems::Center,
-            margin: UiRect::all(Val::Px(8.0)),
-            ..default()
-        },
-        Name::new(format!("{} Health Bar", name)),
-        Pickable::IGNORE,
-        children![
-            (
-                Node {
-                    width: Val::Px(64.0),
-                    height: Val::Px(64.0),
-                    margin: UiRect::all(Val::Px(4.0)),
-                    justify_content: JustifyContent::Center,
-                    align_items: AlignItems::Center,
-                    ..default()
-                },
-                ImageNode {
-                    image: avatar.clone(),
-                    ..Default::default()
-                },
-                BorderRadius::all(Val::Px(32.0)),
-            ),
-            (
-                Node {
-                    width: Val::Px(200.0),
-                    height: Val::Px(24.0),
-                    border: UiRect::all(Val::Px(2.0)),
-                    align_items: AlignItems::Center,
-                    justify_content: JustifyContent::FlexStart,
-                    margin: UiRect::left(Val::Px(8.0)),
-                    ..default()
-                },
-                BackgroundColor(Color::srgb(0.2, 0.2, 0.2)),
-                children![
-                    (
-                        Node {
-                            width: Val::Px(200.0 * health_percent),
-                            height: Val::Px(24.0),
-                            ..default()
-                        },
-                        BackgroundColor(bar_color),
-                    )
-                ]
-            ),
-            (
-                Node {
-                    margin: UiRect::left(Val::Px(12.0)),
-                    ..default()
-                },
-                Text2d::new(format!("{}/{}", current, max)),
-                TextFont {
-                    font: font.clone(),
-                    font_size: 22.0,
-                    ..default()
-                },
-                TextColor::WHITE,
-            )
-        ],
-    )
-}
-
->>>>>>> 0f20cc4d
 pub enum HudPosition {
     Left,
     Right,
@@ -259,24 +182,15 @@
     let health_percent = health.0 as f32 / health.1 as f32;
     let xp_percent = xp.0 as f32 / xp.1 as f32;
     let (left, right) = match position {
-<<<<<<< HEAD
         HudPosition::Left => (Val::Px(48.0), Val::Auto),
         HudPosition::Right => (Val::Auto, Val::Px(-64.0)),
-=======
-        HudPosition::Left => (Val::Px(16.0), Val::Auto),
-        HudPosition::Right => (Val::Auto, Val::Px(16.0)),
->>>>>>> 0f20cc4d
     };
     (
         Node {
             position_type: PositionType::Absolute,
             left,
             right,
-<<<<<<< HEAD
             top: Val::Px(24.0),
-=======
-            top: Val::Px(16.0),
->>>>>>> 0f20cc4d
             width: Val::Px(400.0),
             height: Val::Px(100.0),
             justify_content: JustifyContent::FlexStart,
@@ -331,22 +245,14 @@
                     flex_direction: FlexDirection::Column,
                     justify_content: JustifyContent::Center,
                     align_items: AlignItems::FlexStart,
-<<<<<<< HEAD
                     margin: UiRect::left(Val::Px(20.0)),
-=======
-                    margin: UiRect::left(Val::Px(8.0)),
->>>>>>> 0f20cc4d
                     ..default()
                 },
                 children![
                     // Name
                     (
                         Text::new(name),
-<<<<<<< HEAD
                         TextFont { font: font.clone(), font_size: 28.0, ..default() },
-=======
-                        TextFont { font: font.clone(), font_size: 24.0, ..default() },
->>>>>>> 0f20cc4d
                         TextColor::WHITE,
                     ),
                     // Health Bar
@@ -357,11 +263,7 @@
                             border: UiRect::all(Val::Px(2.0)),
                             align_items: AlignItems::Center,
                             justify_content: JustifyContent::FlexStart,
-<<<<<<< HEAD
                             margin: UiRect::top(Val::Px(8.0)),
-=======
-                            margin: UiRect::top(Val::Px(4.0)),
->>>>>>> 0f20cc4d
                             ..default()
                         },
                         BackgroundColor(Color::srgb(0.2, 0.2, 0.2)),
